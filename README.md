# toolkit

A collection of *standalone* useful tools:

<<<<<<< HEAD
* vegab - wrapper for scripts. Last updated 07.2018.
=======
* vegab/burrito - wrapper for scripts
>>>>>>> 84c0424c

* job_pool - extends functionality of map

* visdom_plotter - easy plotting of script results to visdom

* utils - random things

* example_pytorch_project - template for a pytorch (using new featuers of vegab)

* example_keras_project - template for a keras project (slightly outdated)<|MERGE_RESOLUTION|>--- conflicted
+++ resolved
@@ -2,18 +2,18 @@
 
 A collection of *standalone* useful tools:
 
-<<<<<<< HEAD
+## Maintained
+
 * vegab - wrapper for scripts. Last updated 07.2018.
-=======
-* vegab/burrito - wrapper for scripts
->>>>>>> 84c0424c
+
+* utils - random things
+
+* pytorch_project_template - template for a pytorch (using new featuers of vegab)
+
+* keras_project_template - template for a keras project (slightly outdated)
+
+## Old 
 
 * job_pool - extends functionality of map
 
-* visdom_plotter - easy plotting of script results to visdom
-
-* utils - random things
-
-* example_pytorch_project - template for a pytorch (using new featuers of vegab)
-
-* example_keras_project - template for a keras project (slightly outdated)+* visdom_plotter - easy plotting of script results to visdom